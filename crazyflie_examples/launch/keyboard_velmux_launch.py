--- conflicted
+++ resolved
@@ -31,14 +31,8 @@
             executable='vel_mux.py',
             name='vel_mux',
             output='screen',
-<<<<<<< HEAD
             parameters=[{"hover_height": 0.3},
                         {"incoming_twist_topic": "/cmd_vel"},
                         {"robot_prefix": "/cf231"}]
-=======
-            parameters=[{'hover_height': 0.3},
-                        {'incoming_twist_topic': '/cmd_vel'},
-                        {'robot_prefix': '/cf1'}]
->>>>>>> 1e700870
         ),
     ])